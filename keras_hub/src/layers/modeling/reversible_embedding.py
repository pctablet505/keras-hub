import keras
from keras import ops

from keras_hub.src.api_export import keras_hub_export


@keras_hub_export("keras_hub.layers.ReversibleEmbedding")
class ReversibleEmbedding(keras.layers.Embedding):
    """An embedding layer which can project backwards to the input dim.

    This layer is an extension of `keras.layers.Embedding` for language models.
    This layer can be called "in reverse" with `reverse=True`, in which case the
    layer will linearly project from `output_dim` back to `input_dim`.

    By default, the reverse projection will use the transpose of the
    `embeddings` weights to project to `input_dim` (weights are "tied"). If
    `tie_weights=False`, the model will use a separate, trainable variable for
    reverse projection.

    This layer has no bias terms.

    Args:
        input_dim: Integer. Size of the vocabulary,
            i.e. maximum integer index + 1.
        output_dim: Integer. Dimension of the dense embedding.
        tie_weights: Boolean, whether or not the matrix for embedding and
            the matrix for the `reverse` projection should share the same
            weights.
        embeddings_initializer: Initializer for the `embeddings`
            matrix (see `keras.initializers`).
        embeddings_regularizer: Regularizer function applied to
            the `embeddings` matrix (see `keras.regularizers`).
        embeddings_constraint: Constraint function applied to
            the `embeddings` matrix (see `keras.constraints`).
        mask_zero: Boolean, whether or not the input value 0 is a special
            "padding" value that should be masked out.
        reverse_dtype: The dtype for the reverse projection computation.
            Defaults to the `compute_dtype` of the layer.
        logit_soft_cap: If `logit_soft_cap` is set and `reverse=True`, the
            output logits will be scaled by
            `tanh(logits / logit_soft_cap) * logit_soft_cap`. This narrows the
            range of output logits and can improve training.
        **kwargs: other keyword arguments passed to `keras.layers.Embedding`,
            including `name`, `trainable`, `dtype` etc.

    Call arguments:
        inputs: The tensor inputs to the layer.
        reverse: Boolean. If `True` the layer will perform a linear projection
            from `output_dim` to `input_dim`, instead of a normal embedding
            call. Default to `False`.

    Example:
    ```python
    batch_size = 16
    vocab_size = 100
    hidden_dim = 32
    seq_length = 50

    # Generate random inputs.
    token_ids = np.random.randint(vocab_size, size=(batch_size, seq_length))

    embedding = keras_hub.layers.ReversibleEmbedding(vocab_size, hidden_dim)
    # Embed tokens to shape `(batch_size, seq_length, hidden_dim)`.
    hidden_states = embedding(token_ids)
    # Project hidden states to shape `(batch_size, seq_length, vocab_size)`.
    logits = embedding(hidden_states, reverse=True)
    ```

    References:
    - [Vaswani et al., 2017](https://arxiv.org/abs/1706.03762)
    - [Press and Wolf, 2016](https://arxiv.org/abs/1608.05859)
    """

    def __init__(
        self,
        input_dim,
        output_dim,
        tie_weights=True,
        embeddings_initializer="uniform",
        embeddings_regularizer=None,
        embeddings_constraint=None,
        mask_zero=False,
        reverse_dtype=None,
        logit_soft_cap=None,
        **kwargs,
    ):
        super().__init__(
            input_dim,
            output_dim,
            embeddings_initializer=embeddings_initializer,
            embeddings_regularizer=embeddings_regularizer,
            embeddings_constraint=embeddings_constraint,
            mask_zero=mask_zero,
            **kwargs,
        )
        self.tie_weights = tie_weights
        self.reverse_dtype = reverse_dtype
        self.logit_soft_cap = logit_soft_cap

    def build(self, inputs_shape=None):
        super().build(inputs_shape)
        if (
            not self.tie_weights
            and getattr(self, "quantization_mode", None) != "int8"
        ):
            self.reverse_embeddings = self.add_weight(
                name="reverse_embeddings",
                shape=(self.output_dim, self.input_dim),
                initializer=self.embeddings_initializer,
                dtype=self.dtype,
            )

    def call(self, inputs, reverse=False):
        if reverse:
            if self.tie_weights:
                kernel = ops.transpose(ops.convert_to_tensor(self.embeddings))
            else:
                kernel = self.reverse_embeddings
            if self.reverse_dtype is not None:
                inputs = ops.cast(inputs, self.reverse_dtype)
                kernel = ops.cast(kernel, self.reverse_dtype)
            logits = ops.matmul(inputs, kernel)
            # Optionally soft-cap logits.
            if self.logit_soft_cap is not None:
                soft_cap = self.logit_soft_cap
                logits = ops.tanh(logits / soft_cap) * soft_cap
            return logits

        return super().call(inputs)

    def get_config(self):
        config = super().get_config()
        config.update(
            {
                "tie_weights": self.tie_weights,
                "reverse_dtype": self.reverse_dtype,
                "logit_soft_cap": self.logit_soft_cap,
            }
        )
        return config

    def save_own_variables(self, store):
        if not self.built:
            return
        super().save_own_variables(store)
        target_variables = []
        if not self.tie_weights:
            # Store the reverse embedding weights as the last weights.
            target_variables.append(self.reverse_embeddings)
            if getattr(self, "quantization_mode", None) == "int8":
                target_variables.append(self.reverse_embeddings_scale)
            for i, variable in enumerate(target_variables, start=len(store)):
                store[str(i)] = variable

    def load_own_variables(self, store):
        if not self.built:
            self.build()
        super().load_own_variables(store)
        if not self.tie_weights:
            # Last weights in the stores are the reverse embedding weights.
            target_variables = [self.reverse_embeddings]
            if getattr(self, "quantization_mode", None) == "int8":
                target_variables.append(self.reverse_embeddings_scale)
            for i, variable in enumerate(
                target_variables, start=len(store) - len(target_variables)
            ):
                variable.assign(store[str(i)])

    def compute_output_spec(self, inputs, reverse=False):
        output_shape = list(inputs.shape)
        if reverse:
            output_shape[-1] = self.input_dim
        else:
            output_shape += [self.output_dim]
        return keras.KerasTensor(output_shape, dtype=self.compute_dtype)

    # Quantization-related (int8) methods

    def quantized_call(self, inputs, reverse=False):
        # TODO (hongyu): This function could be removed once we add `*args` and
        # `**kwargs` for `Embedding.quantized_call`
        if self.quantization_mode == "int8":
            return self._int8_call(inputs, reverse=reverse)
        else:
            self._quantization_mode_error(self.quantization_mode)

    def _int8_build(self, embeddings_shape=None, config=None):
<<<<<<< HEAD
        if embeddings_shape is None:
            embeddings_shape = (self.input_dim, self.output_dim)

        # Try to call with both parameters, fall back if not supported
        try:
            super()._int8_build(
                embeddings_shape=embeddings_shape, config=config
            )
        except TypeError:
            # Fall back to just embeddings_shape if config not supported
            try:
                super()._int8_build(embeddings_shape=embeddings_shape)
            except TypeError:
                # Final fallback for very old versions
                super()._int8_build()

=======
        if (
            "embeddings_shape"
            in inspect.signature(super()._int8_build).parameters
        ):
            if embeddings_shape is None:
                embeddings_shape = (self.input_dim, self.output_dim)
            super()._int8_build(
                embeddings_shape=embeddings_shape, config=config
            )
        else:
            # Backward compatibility for older versions of Keras.
            super()._int8_build(config=config)
>>>>>>> fdb4f01d
        self.inputs_quantizer = keras.quantizers.AbsMaxQuantizer(axis=-1)
        if not self.tie_weights:
            self.reverse_embeddings = self.add_weight(
                name="reverse_embeddings",
                shape=(self.output_dim, self.input_dim),
                initializer="zeros",
                dtype="int8",
                trainable=False,
            )
            self.reverse_embeddings_scale = self.add_weight(
                name="reverse_embeddings_scale",
                shape=(self.input_dim,),
                initializer="ones",
                trainable=False,
            )
        self._is_quantized = True

    def _int8_call(self, inputs, reverse=False):
        if reverse:
            if self.tie_weights:
                kernel = ops.transpose(self._embeddings)
                scale = ops.transpose(self.embeddings_scale)
            else:
                kernel = self.reverse_embeddings
                scale = self.reverse_embeddings_scale
            inputs, inputs_scale = self.inputs_quantizer(inputs)
            logits = ops.matmul(inputs, kernel)
            # De-scale outputs
            logits = ops.cast(logits, self.compute_dtype)
            logits = ops.divide(logits, ops.multiply(inputs_scale, scale))
            # Optionally soft-cap logits.
            if self.logit_soft_cap is not None:
                soft_cap = self.logit_soft_cap
                logits = ops.tanh(logits / soft_cap) * soft_cap
            return logits

        return super()._int8_call(inputs)

    def quantize(self, mode, type_check=True, config=None):
        del config
        if type_check and type(self) is not ReversibleEmbedding:
            raise self._not_implemented_error(self.quantize)

        def abs_max_quantize(inputs, axis):
            return keras.quantizers.abs_max_quantize(
                inputs, axis=axis, to_numpy=True
            )

        if mode != "int8":
            raise NotImplementedError(
                "Invalid quantization mode. Expected 'int8'. "
                f"Received: quantization_mode={mode}"
            )

        embeddings_shape = (self.input_dim, self.output_dim)
        if mode == "int8":
            embeddings, embeddings_scale = abs_max_quantize(
                self._embeddings, axis=-1
            )
            embeddings_scale = ops.squeeze(embeddings_scale, axis=-1)
            del self._embeddings
            if not self.tie_weights:
                reverse_embeddings, reverse_embeddings_scale = abs_max_quantize(
                    self.reverse_embeddings, axis=0
                )
                reverse_embeddings_scale = ops.squeeze(
                    reverse_embeddings_scale, axis=0
                )
                del self.reverse_embeddings
        self.quantized_build(embeddings_shape, mode)
        if mode == "int8":
            self._embeddings.assign(embeddings)
            self.embeddings_scale.assign(embeddings_scale)
            if not self.tie_weights:
                self.reverse_embeddings.assign(reverse_embeddings)
                self.reverse_embeddings_scale.assign(reverse_embeddings_scale)

        if self.dtype_policy.quantization_mode is None:
            policy = keras.dtype_policies.get(
                f"{mode}_from_{self.dtype_policy.name}"
            )
            self.dtype_policy = policy<|MERGE_RESOLUTION|>--- conflicted
+++ resolved
@@ -1,3 +1,5 @@
+import inspect
+
 import keras
 from keras import ops
 
@@ -185,24 +187,6 @@
             self._quantization_mode_error(self.quantization_mode)
 
     def _int8_build(self, embeddings_shape=None, config=None):
-<<<<<<< HEAD
-        if embeddings_shape is None:
-            embeddings_shape = (self.input_dim, self.output_dim)
-
-        # Try to call with both parameters, fall back if not supported
-        try:
-            super()._int8_build(
-                embeddings_shape=embeddings_shape, config=config
-            )
-        except TypeError:
-            # Fall back to just embeddings_shape if config not supported
-            try:
-                super()._int8_build(embeddings_shape=embeddings_shape)
-            except TypeError:
-                # Final fallback for very old versions
-                super()._int8_build()
-
-=======
         if (
             "embeddings_shape"
             in inspect.signature(super()._int8_build).parameters
@@ -215,7 +199,6 @@
         else:
             # Backward compatibility for older versions of Keras.
             super()._int8_build(config=config)
->>>>>>> fdb4f01d
         self.inputs_quantizer = keras.quantizers.AbsMaxQuantizer(axis=-1)
         if not self.tie_weights:
             self.reverse_embeddings = self.add_weight(
